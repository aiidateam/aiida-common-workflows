# -*- coding: utf-8 -*-
"""Implementation of `aiida_common_workflows.common.relax.generator.RelaxInputGenerator` for Gaussian."""
import copy
from typing import Any, Dict, List

import numpy as np

from aiida import engine
from aiida import orm
from aiida import plugins

from aiida.orm import load_code

from ..generator import RelaxInputsGenerator, RelaxType, SpinType, ElectronicType

__all__ = ('GaussianRelaxInputsGenerator',)

StructureData = plugins.DataFactory('structure')

EV_TO_EH = 0.03674930814
ANG_TO_BOHR = 1.88972687


class GaussianRelaxInputsGenerator(RelaxInputsGenerator):
    """Input generator for the `GaussianRelaxWorkChain`."""

    _default_protocol = 'moderate'
    _protocols = {
        'fast': {
            'description': 'Optimal performance, minimal accuracy.',
            'functional': 'PBEPBE',
            'basis_set': 'Def2SVP',
            'route_parameters': {
                'nosymm': None,
                'opt': None,
            }
        },
        'moderate': {
            'description': 'Moderate performance, moderate accuracy.',
            'functional': 'PBEPBE',
            'basis_set': 'Def2TZVP',
            'route_parameters': {
                'int': 'ultrafine',
                'nosymm': None,
                'opt': 'tight',
            }
        },
        'precise': {
            'description': 'Low performance, high accuracy',
            'functional': 'PBEPBE',
            'basis_set': 'Def2QZVP',
            'route_parameters': {
                'int': 'superfine',
                'nosymm': None,
                'opt': 'tight',
            }
        }
    }

    _calc_types = {'relax': {'code_plugin': 'gaussian', 'description': 'The code to perform the relaxation.'}}
    _relax_types = {
        RelaxType.NONE: 'Single point calculation.',
        RelaxType.ATOMS: 'Relax only the atomic positions while keeping the cell fixed.',
    }
    _spin_types = {
        SpinType.NONE: 'Restricted Kohn-Sham calculation',
        SpinType.COLLINEAR: 'Unrestricted Kohn-Sham calculation',
    }
    _electronic_types = {ElectronicType.METAL: 'ignored', ElectronicType.INSULATOR: 'ignored'}

    def get_builder(
        self,
        structure: StructureData,
        calc_engines: Dict[str, Any],
        *,
        protocol: str = None,
        relax_type: RelaxType = RelaxType.ATOMS,
        electronic_type: ElectronicType = ElectronicType.METAL,
        spin_type: SpinType = SpinType.NONE,
        magnetization_per_site: List[float] = None,
        threshold_forces: float = None,
        threshold_stress: float = None,
        previous_workchain=None,
        **kwargs
    ) -> engine.ProcessBuilder:
        """Return a process builder for the corresponding workchain class with inputs set according to the protocol.

        :param structure: the structure to be relaxed.
        :param calc_engines: a dictionary containing the computational resources for the relaxation.
        :param protocol: the protocol to use when determining the workchain inputs.
        :param relax_type: the type of relaxation to perform.
        :param electronic_type: the electronic character that is to be used for the structure.
        :param spin_type: the spin polarization type to use for the calculation.
        :param magnetization_per_site: a list with the initial spin polarization for each site. Float or integer in
            units of electrons. If not defined, the builder will automatically define the initial magnetization if and
            only if `spin_type != SpinType.NONE`.
        :param threshold_forces: target threshold for the forces in eV/Å.
        :param threshold_stress: target threshold for the stress in eV/Å^3.
        :param previous_workchain: a <Code>RelaxWorkChain node.
        :param kwargs: any inputs that are specific to the plugin.
        :return: a `aiida.engine.processes.ProcessBuilder` instance ready to be submitted.
        """
        # pylint: disable=too-many-locals
        protocol = protocol or self.get_default_protocol_name()

        super().get_builder(
            structure,
            calc_engines,
            protocol=protocol,
            relax_type=relax_type,
            electronic_type=electronic_type,
            spin_type=spin_type,
            magnetization_per_site=magnetization_per_site,
            threshold_forces=threshold_forces,
            threshold_stress=threshold_stress,
            previous_workchain=previous_workchain,
            **kwargs
        )

<<<<<<< HEAD
        if magnetization_per_site is not None:
            print('Warning: magnetization_per_site not supported, ignoring it.')
=======
        if relax_type != RelaxType.ATOMS:
            raise ValueError('relax type `{}` is not supported'.format(relax_type.value))
>>>>>>> d5973eec

        # -----------------------------------------------------------------
        # Set the link0 memory and n_proc based on the calc_engines options dict

        link0_parameters = {'%chk': 'aiida.chk'}

        options = calc_engines['relax']['options']
        res = options['resources']

        if 'max_memory_kb' not in options:
            # If memory is not set, set a default of 2 GB
            link0_parameters['%mem'] = '2048MB'
        else:
            # If memory is set, specify 80% of it to gaussian
            link0_parameters['%mem'] = '%dMB' % ((0.8 * options['max_memory_kb']) // 1024)

        # Determine the number of processors that should be specified to Gaussian
        n_proc = None
        if 'tot_num_mpiprocs' in res:
            n_proc = res['tot_num_mpiprocs']
        elif 'num_machines' in res:
            if 'num_mpiprocs_per_machine' in res:
                n_proc = res['num_machines'] * res['num_mpiprocs_per_machine']
            else:
                code = load_code(calc_engines['relax']['code'])
                def_mppm = code.computer.get_default_mpiprocs_per_machine()
                if def_mppm is not None:
                    n_proc = res['num_machines'] * def_mppm

        if n_proc is not None:
            link0_parameters['%nprocshared'] = '%d' % n_proc
        # -----------------------------------------------------------------

        sel_protocol = copy.deepcopy(self.get_protocol(protocol))
        route_params = sel_protocol['route_parameters']

        if relaxation_type == RelaxType.NONE:
            del route_params['opt']
            route_params['force'] = None

        if spin_type == SpinType.COLLINEAR:
            # In case of collinear spin, enable UKS and specify guess=mix
            sel_protocol['functional'] = 'U' + sel_protocol['functional']
            route_params['guess'] = 'mix'

        if threshold_forces is not None:
            # Set the RMS force threshold with the iop(1/7=N) command
            # threshold = N * 10**(-6) in [EH/Bohr]
            threshold_forces_au = threshold_forces * EV_TO_EH / ANG_TO_BOHR
            if threshold_forces_au < 1e-6:
                print('Warning: Forces threshold cannot be lower than 1e-6 au.')
                threshold_forces_au = 1e-6
            threshold_forces_n = int(np.round(threshold_forces_au * 1e6))
            route_params['iop(1/7=%d)' % threshold_forces_n] = None

        params = {
            'link0_parameters': link0_parameters,
            'functional': sel_protocol['functional'],
            'basis_set': sel_protocol['basis_set'],
            'charge': 0,
            'multiplicity': 1,
            'route_parameters': route_params
        }

        builder = self.process_class.get_builder()

        builder.gaussian.structure = structure

        builder.gaussian.parameters = orm.Dict(dict=params)

        builder.gaussian.code = orm.load_code(calc_engines['relax']['code'])

        builder.gaussian.metadata.options = calc_engines['relax']['options']

        return builder<|MERGE_RESOLUTION|>--- conflicted
+++ resolved
@@ -117,13 +117,8 @@
             **kwargs
         )
 
-<<<<<<< HEAD
         if magnetization_per_site is not None:
             print('Warning: magnetization_per_site not supported, ignoring it.')
-=======
-        if relax_type != RelaxType.ATOMS:
-            raise ValueError('relax type `{}` is not supported'.format(relax_type.value))
->>>>>>> d5973eec
 
         # -----------------------------------------------------------------
         # Set the link0 memory and n_proc based on the calc_engines options dict
