# -*- coding: utf-8 -*-
"""Implementation of `aiida_common_workflows.common.relax.generator.RelaxInputGenerator` for Quantum ESPRESSO."""
import collections
import pathlib
from typing import Any, Dict
import yaml

from aiida import engine
from aiida import orm
from aiida import plugins
from aiida.common import exceptions
from aiida_sssp.groups import SsspFamily

from ..generator import RelaxInputsGenerator, RelaxType

__all__ = ('QuantumEspressoRelaxInputsGenerator',)

StructureData = plugins.DataFactory('structure')


class QuantumEspressoRelaxInputsGenerator(RelaxInputsGenerator):
    """Input generator for the `QuantumEspressoRelaxWorkChain`."""

    _default_protocol = 'moderate'
    _calc_types = {'relax': {'code_plugin': 'quantumespresso.pw', 'description': 'The code to perform the relaxation.'}}
    _relax_types = {
        RelaxType.ATOMS: 'Relax only the atomic positions while keeping the cell fixed.',
        RelaxType.ATOMS_CELL: 'Relax both atomic positions and the cell.'
    }

    def __init__(self, *args, **kwargs):
        """Construct an instance of the inputs generator, validating the class attributes."""
        self._initialize_protocols()
        super().__init__(*args, **kwargs)

    def _initialize_protocols(self):
        """Initialize the protocols class attribute by parsing them from the configuration file."""
        with open(str(pathlib.Path(__file__).parent / 'protocol.yml')) as handle:
            self._protocols = yaml.safe_load(handle)

    def get_builder(
        self,
        structure: StructureData,
        calc_engines: Dict[str, Any],
        protocol,
        relaxation_type: RelaxType,
        threshold_forces: float = None,
        threshold_stress: float = None,
        previous_workchain=None,
        **kwargs
    ) -> engine.ProcessBuilder:
        """Return a process builder for the corresponding workchain class with inputs set according to the protocol.

        :param structure: the structure to be relaxed
        :param calc_engines: ...
        :param protocol: the protocol to use when determining the workchain inputs
        :param relaxation_type: the type of relaxation to perform, instance of `RelaxType`
        :param threshold_forces: target threshold for the forces in eV/Å.
        :param threshold_stress: target threshold for the stress in eV/Å^3.
        :return: a `aiida.engine.processes.ProcessBuilder` instance ready to be submitted.
        """
        # pylint: disable=too-many-locals
<<<<<<< HEAD

        super().get_builder(
            structure, calc_engines, protocol, relaxation_type, threshold_forces, threshold_stress, previous_workchain,
            **kwargs
        )

        from qe_tools.constants import bohr_to_ang, ry_to_ev
=======
        from qe_tools import CONSTANTS
>>>>>>> 7938bf90

        protocol = self.get_protocol(protocol)
        code = calc_engines['relax']['code']
        override = {'base': {'pw': {'metadata': {'options': calc_engines['relax']['options']}}}}

        builder = self.process_class.get_builder()
        inputs = generate_inputs(self.process_class._process_class, protocol, code, structure, override)  # pylint: disable=protected-access
        builder._update(inputs)  # pylint: disable=protected-access

        if relaxation_type == RelaxType.ATOMS:
            relaxation_schema = 'relax'
        elif relaxation_type == RelaxType.ATOMS_CELL:
            relaxation_schema = 'vc-relax'
        else:
            raise ValueError('relaxation type `{}` is not supported'.format(relaxation_type.value))

        builder.relaxation_scheme = orm.Str(relaxation_schema)

        if threshold_forces is not None:
            threshold = threshold_forces * CONSTANTS.bohr_to_ang / CONSTANTS.ry_to_ev
            parameters = builder.base.pw['parameters'].get_dict()
            parameters.setdefault('CONTROL', {})['forc_conv_thr'] = threshold
            builder.base.pw['parameters'] = orm.Dict(dict=parameters)

        if threshold_stress is not None:
            threshold = threshold_stress * CONSTANTS.bohr_to_ang**3 / CONSTANTS.ry_to_ev
            parameters = builder.base.pw['parameters'].get_dict()
            parameters.setdefault('CELL', {})['press_conv_thr'] = threshold
            builder.base.pw['parameters'] = orm.Dict(dict=parameters)

        return builder


def recursive_merge(left: Dict[str, Any], right: Dict[str, Any]) -> Dict[str, Any]:
    """Recursively merge two dictionaries into a single dictionary.

    :param left: first dictionary.
    :param right: second dictionary.
    :return: the recursively merged dictionary.
    """
    for key, value in left.items():
        if key in right:
            if isinstance(value, collections.Mapping) and isinstance(right[key], collections.Mapping):
                right[key] = recursive_merge(value, right[key])

    merged = left.copy()
    merged.update(right)

    return merged


def generate_inputs(
    process_class: engine.Process,
    protocol: Dict,
    code: orm.Code,
    structure: StructureData,
    override: Dict[str, Any] = None
) -> Dict[str, Any]:
    """Generate the input parameters for the given workchain type for a given code, structure and pseudo family.

    The override argument can be used to pass a dictionary with values for specific inputs that should override the
    defaults. This dictionary should have the same nested structure as the final input dictionary would have for the
    workchain submission. For example if one wanted to generate the inputs for a PwBandsWorkChain and override the
    ecutwfc parameter for the PwBaseWorkChain of the PwRelaxWorkChains, one would have to pass:

        override = {'relax': {'base': {'ecutwfc': 400}}}

    :param process_class: process class, either calculation or workchain, i.e. ``PwCalculation`` or ``PwBaseWorkChain``
    :param protocol: the protocol based on which to choose input parameters
    :param code: the code or code name to use
    :param structure: the structure
    :param override: a dictionary to override specific inputs
    :return: input dictionary
    """
    # pylint: disable=too-many-arguments,unused-argument
    from aiida.common.lang import type_check

    try:
        sssp_family = SsspFamily.objects.get(label=protocol['pseudo_family'])
    except exceptions.NotExistent:
        raise ValueError(
            'protocol `{}` requires the `{}` `SsspFamily` but could not be found.'.format(
                protocol['name'], protocol['pseudo_family']
            )
        )

    PwCalculation = plugins.CalculationFactory('quantumespresso.pw')  # pylint: disable=invalid-name
    PwBaseWorkChain = plugins.WorkflowFactory('quantumespresso.pw.base')  # pylint: disable=invalid-name
    PwRelaxWorkChain = plugins.WorkflowFactory('quantumespresso.pw.relax')  # pylint: disable=invalid-name

    type_check(structure, orm.StructureData)

    if not isinstance(code, orm.Code):
        try:
            code = orm.load_code(code)
        except (exceptions.MultipleObjectsError, exceptions.NotExistent) as exception:
            raise ValueError('could not load the code {}: {}'.format(code, exception))

    if process_class == PwCalculation:
        protocol = protocol['relax']['base']['pw']
        dictionary = generate_inputs_calculation(protocol, code, structure, sssp_family, override)
    elif process_class == PwBaseWorkChain:
        protocol = protocol['relax']['base']
        dictionary = generate_inputs_base(protocol, code, structure, sssp_family, override)
    elif process_class == PwRelaxWorkChain:
        protocol = protocol['relax']
        dictionary = generate_inputs_relax(protocol, code, structure, sssp_family, override)
    else:
        raise NotImplementedError('process class {} is not supported'.format(process_class))

    return dictionary


def generate_inputs_relax(
    protocol: Dict,
    code: orm.Code,
    structure: StructureData,
    sssp_family: SsspFamily,
    override: Dict[str, Any] = None
) -> Dict[str, Any]:
    """Generate the inputs for the `PwRelaxWorkChain` for a given code, structure and pseudo potential family.

    :param protocol: the dictionary with protocol inputs.
    :param code: the code to use.
    :param structure: the input structure.
    :param sssp_family: the pseudo potential family.
    :param override: a dictionary to override specific inputs.
    :return: the fully defined input dictionary.
    """
    protocol['base'] = generate_inputs_base(protocol['base'], code, structure, sssp_family, override.get('base', {}))
    merged = recursive_merge(protocol, override)

    # Remove inputs that should not be passed top-level
    merged['base']['pw'].pop('structure', None)

    dictionary = {
        'base': merged['base'],
        'structure': structure,
        'final_scf': orm.Bool(merged['final_scf']),
        'max_meta_convergence_iterations': orm.Int(merged['max_meta_convergence_iterations']),
        'meta_convergence': orm.Bool(merged['meta_convergence']),
        'volume_convergence': orm.Float(merged['volume_convergence']),
    }

    return dictionary


def generate_inputs_base(
    protocol: Dict,
    code: orm.Code,
    structure: StructureData,
    sssp_family: SsspFamily,
    override: Dict[str, Any] = None
) -> Dict[str, Any]:
    """Generate the inputs for the `PwBaseWorkChain` for a given code, structure and pseudo potential family.

    :param protocol: the dictionary with protocol inputs.
    :param code: the code to use.
    :param structure: the input structure.
    :param sssp_family: the pseudo potential family.
    :param override: a dictionary to override specific inputs.
    :return: the fully defined input dictionary.
    """
    protocol['pw'] = generate_inputs_calculation(protocol['pw'], code, structure, sssp_family, override.get('pw', {}))
    merged = recursive_merge(protocol, override or {})

    dictionary = {
        'pw': merged['pw'],
        'kpoints_distance': orm.Float(merged['kpoints_distance']),
        'kpoints_force_parity': orm.Bool(merged['kpoints_force_parity']),
    }

    return dictionary


def generate_inputs_calculation(
    protocol: Dict,
    code: orm.Code,
    structure: StructureData,
    sssp_family: SsspFamily,
    override: Dict[str, Any] = None
) -> Dict[str, Any]:
    """Generate the inputs for the `PwCalculation` for a given code, structure and pseudo potential family.

    :param protocol: the dictionary with protocol inputs.
    :param code: the code to use.
    :param structure: the input structure.
    :param sssp_family: the pseudo potential family.
    :param override: a dictionary to override specific inputs.
    :return: the fully defined input dictionary.
    """
    natoms = len(structure.sites)
    cutoffs = sssp_family.get_cutoffs(structure=structure)

    etot_conv_thr_per_atom = protocol.pop('etot_conv_thr_per_atom')
    conv_thr_per_atom = protocol.pop('conv_thr_per_atom')

    protocol['parameters']['CONTROL']['etot_conv_thr'] = natoms * etot_conv_thr_per_atom
    protocol['parameters']['ELECTRONS']['conv_thr'] = natoms * conv_thr_per_atom
    protocol['parameters']['SYSTEM']['ecutwfc'] = cutoffs[0]
    protocol['parameters']['SYSTEM']['ecutrho'] = cutoffs[1]

    merged = recursive_merge(protocol, override or {})

    dictionary = {
        'code': code,
        'structure': structure,
        'parameters': orm.Dict(dict=merged['parameters']),
        'pseudos': sssp_family.get_pseudos(structure=structure),
        'metadata': merged.get('metadata', {})
    }

    return dictionary<|MERGE_RESOLUTION|>--- conflicted
+++ resolved
@@ -60,17 +60,13 @@
         :return: a `aiida.engine.processes.ProcessBuilder` instance ready to be submitted.
         """
         # pylint: disable=too-many-locals
-<<<<<<< HEAD
 
         super().get_builder(
             structure, calc_engines, protocol, relaxation_type, threshold_forces, threshold_stress, previous_workchain,
             **kwargs
         )
 
-        from qe_tools.constants import bohr_to_ang, ry_to_ev
-=======
         from qe_tools import CONSTANTS
->>>>>>> 7938bf90
 
         protocol = self.get_protocol(protocol)
         code = calc_engines['relax']['code']
