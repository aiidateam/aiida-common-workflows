--- conflicted
+++ resolved
@@ -100,10 +100,7 @@
         threshold_stress: float = None,
         previous_workchain=None,
         **kwargs
-<<<<<<< HEAD
-    ):  # pylint: disable=too-many-locals,too-many-branches
-=======
-    ) -> engine.ProcessBuilder:
+    ) -> engine.ProcessBuilder:  # pylint: disable=too-many-locals,too-many-branches
         """Return a process builder for the corresponding workchain class with inputs set according to the protocol.
 
         :param structure: the structure to be relaxed.
@@ -123,7 +120,6 @@
         """
         # pylint: disable=too-many-locals
         protocol = protocol or self.get_default_protocol_name()
->>>>>>> d5973eec
 
         super().get_builder(
             structure,
@@ -144,11 +140,7 @@
             import warnings
             warnings.warn('no protocol implemented with name {}, using default moderate'.format(protocol))
             protocol = self.get_default_protocol_name()
-<<<<<<< HEAD
-=======
-        if relax_type not in self.get_relax_types():
-            raise ValueError('Wrong relaxation type: no relax_type with name {} implemented'.format(relax_type))
->>>>>>> d5973eec
+        
         if 'relaxation' not in calc_engines:
             raise ValueError('The `calc_engines` dictionaly must contain "relaxation" as outermost key')
 
@@ -166,21 +158,11 @@
 
         # Parameters, including scf and relax and spin options
         parameters = self._get_param(protocol, structure)
-<<<<<<< HEAD
         if relaxation_type != RelaxType.NONE:
             parameters['md-type-of-run'] = 'cg'
             parameters['md-num-cg-steps'] = 100
         if relaxation_type == RelaxType.ATOMS_CELL:
             parameters['md-variable-cell'] = True
-=======
-        parameters['md-type-of-run'] = 'cg'
-        parameters['md-num-cg-steps'] = 100
-        if relax_type == RelaxType.ATOMS_CELL:
-            parameters['md-variable-cell'] = True
-        # if relax_type == 'constant_volume':
-        #     parameters['md-variable-cell'] = True
-        #     parameters['md-constant-volume'] = True
->>>>>>> d5973eec
         if threshold_forces:
             parameters['md-max-force-tol'] = str(threshold_forces) + ' eV/Ang'
         if threshold_stress:
