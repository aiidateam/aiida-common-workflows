--- conflicted
+++ resolved
@@ -16,15 +16,11 @@
     "description": "AiiDA package with utilities and interfaces for common workflows.",
     "python_requires": ">=3.5",
     "install_requires": [
-<<<<<<< HEAD
-        "aiida-core~=1.2",
-	"aiida-siesta"
-=======
         "aiida-core[atomic_tools]~=1.2",
         "aiida-quantumespresso~=3.0",
         "aiida-fleur~=1.1",
-        "aiida-sssp~=0.1.0"
->>>>>>> ffca910b
+        "aiida-sssp~=0.1.0",
+        "aiida-siesta"
     ],
     "extras_require": {
         "tests": [
