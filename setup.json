{
    "author": "The AiiDA team",
    "author_email": "developers@aiida.net",
    "classifiers": [
        "Development Status :: 4 - Beta",
        "Framework :: AiiDA",
        "License :: OSI Approved :: MIT License",
        "Operating System :: POSIX :: Linux",
        "Operating System :: MacOS :: MacOS X",
        "Programming Language :: Python",
        "Programming Language :: Python :: 3.6",
        "Programming Language :: Python :: 3.7",
        "Programming Language :: Python :: 3.8"
    ],
    "description": "AiiDA package with utilities and interfaces for common workflows.",
    "python_requires": ">=3.6",
    "install_requires": [
        "abipy",
        "aiida-abinit",
        "aiida-core[atomic_tools]~=1.2",
        "aiida-bigdft",
        "aiida-cp2k~=1.1",
        "aiida-fleur~=1.1",
        "aiida-gaussian",
        "aiida-pseudo",
        "aiida-quantumespresso~=3.2",
        "aiida-siesta",
        "aiida-sssp~=0.1.0",
<<<<<<< HEAD
        "aiida-castep>=1.2.0a2",
        "aiida-vasp"
=======
        "aiida-vasp",
        "aiida-gaussian",
        "aiida-orca"
>>>>>>> 031f0426
    ],
    "extras_require": {
        "tests": [
	      "pytest~=5.4",
	      "pgtest~=1.3,>=1.3.1"
        ],
        "pre-commit": [
            "pre-commit~=2.2",
            "pylint~=2.5.2",
            "yapf~=0.29"
        ]
    },
    "entry_points": {
        "console_scripts": [
            "aiida-common-workflows = aiida_common_workflows.cli:cmd_root"
        ],
        "aiida.workflows": [
            "common_workflows.relax.bigdft = aiida_common_workflows.workflows.relax.bigdft.workchain:BigDftRelaxWorkChain",
            "common_workflows.relax.cp2k = aiida_common_workflows.workflows.relax.cp2k.workchain:Cp2kRelaxWorkChain",
            "common_workflows.relax.fleur = aiida_common_workflows.workflows.relax.fleur.workchain:FleurRelaxWorkChain",
            "common_workflows.relax.gaussian = aiida_common_workflows.workflows.relax.gaussian.workchain:GaussianRelaxWorkChain",
            "common_workflows.relax.quantum_espresso = aiida_common_workflows.workflows.relax.quantum_espresso.workchain:QuantumEspressoRelaxWorkChain",
            "common_workflows.relax.siesta = aiida_common_workflows.workflows.relax.siesta.workchain:SiestaRelaxWorkChain",
            "common_workflows.relax.vasp = aiida_common_workflows.workflows.relax.vasp.workchain:VaspRelaxWorkChain",
<<<<<<< HEAD
            "common_workflows.relax.castep = aiida_common_workflows.workflows.relax.castep.workchain:CastepRelaxWorkChain",
            "common_workflows.relax.abinit = aiida_common_workflows.workflows.relax.abinit.workchain:AbinitRelaxWorkChain"
=======
            "common_workflows.relax.orca = aiida_common_workflows.workflows.relax.orca.workchain:OrcaRelaxWorkChain"
>>>>>>> 031f0426
        ]
    },
    "license": "MIT License",
    "name": "aiida-common-workflows",
    "url": "https://github.com/aiidateam/aiida-common-workflows",
    "version": "0.1.0"
}<|MERGE_RESOLUTION|>--- conflicted
+++ resolved
@@ -26,14 +26,9 @@
         "aiida-quantumespresso~=3.2",
         "aiida-siesta",
         "aiida-sssp~=0.1.0",
-<<<<<<< HEAD
-        "aiida-castep>=1.2.0a2",
-        "aiida-vasp"
-=======
+	"aiida-castep>=1.2.0a2",
         "aiida-vasp",
-        "aiida-gaussian",
         "aiida-orca"
->>>>>>> 031f0426
     ],
     "extras_require": {
         "tests": [
@@ -58,12 +53,9 @@
             "common_workflows.relax.quantum_espresso = aiida_common_workflows.workflows.relax.quantum_espresso.workchain:QuantumEspressoRelaxWorkChain",
             "common_workflows.relax.siesta = aiida_common_workflows.workflows.relax.siesta.workchain:SiestaRelaxWorkChain",
             "common_workflows.relax.vasp = aiida_common_workflows.workflows.relax.vasp.workchain:VaspRelaxWorkChain",
-<<<<<<< HEAD
             "common_workflows.relax.castep = aiida_common_workflows.workflows.relax.castep.workchain:CastepRelaxWorkChain",
-            "common_workflows.relax.abinit = aiida_common_workflows.workflows.relax.abinit.workchain:AbinitRelaxWorkChain"
-=======
+            "common_workflows.relax.abinit = aiida_common_workflows.workflows.relax.abinit.workchain:AbinitRelaxWorkChain",
             "common_workflows.relax.orca = aiida_common_workflows.workflows.relax.orca.workchain:OrcaRelaxWorkChain"
->>>>>>> 031f0426
         ]
     },
     "license": "MIT License",
