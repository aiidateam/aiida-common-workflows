--- conflicted
+++ resolved
@@ -72,11 +72,8 @@
             "common_workflows.relax.quantum_espresso = aiida_common_workflows.workflows.relax.quantum_espresso.workchain:QuantumEspressoCommonRelaxWorkChain",
             "common_workflows.relax.siesta = aiida_common_workflows.workflows.relax.siesta.workchain:SiestaCommonRelaxWorkChain",
             "common_workflows.relax.vasp = aiida_common_workflows.workflows.relax.vasp.workchain:VaspCommonRelaxWorkChain",
-<<<<<<< HEAD
-            "common_workflows.relax.wien2k = aiida_common_workflows.workflows.relax.wien2k.workchain:Wien2kCommonRelaxWorkChain"
-=======
+            "common_workflows.relax.wien2k = aiida_common_workflows.workflows.relax.wien2k.workchain:Wien2kCommonRelaxWorkChain",
             "common_workflows.bands.siesta = aiida_common_workflows.workflows.bands.siesta.workchain:SiestaCommonBandsWorkChain"
->>>>>>> 69468a77
         ]
     },
     "license": "MIT License",
