{
    "author": "The AiiDA team",
    "author_email": "developers@aiida.net",
    "classifiers": [
        "Development Status :: 4 - Beta",
        "Framework :: AiiDA",
        "License :: OSI Approved :: MIT License",
        "Operating System :: POSIX :: Linux",
        "Operating System :: MacOS :: MacOS X",
        "Programming Language :: Python",
        "Programming Language :: Python :: 3.6",
        "Programming Language :: Python :: 3.7",
        "Programming Language :: Python :: 3.8"
    ],
    "description": "AiiDA package with utilities and interfaces for common workflows.",
    "python_requires": ">=3.6",
    "install_requires": [
        "abipy",
        "aiida-abinit",
        "aiida-core[atomic_tools]~=1.2",
        "aiida-bigdft",
        "aiida-cp2k~=1.1",
        "aiida-fleur~=1.1",
	"aiida-pseudo",
        "aiida-quantumespresso~=3.2",
        "aiida-siesta",
        "aiida-sssp~=0.1.0",
        "aiida-vasp",
<<<<<<< HEAD
        "pymatgen"
=======
        "aiida-gaussian"
>>>>>>> b64c47e3
    ],
    "extras_require": {
        "tests": [
            "pytest~=5.4"
        ],
        "pre-commit": [
            "pre-commit~=2.2",
            "pylint~=2.5.2",
            "yapf~=0.29"
        ]
    },
    "entry_points": {
        "console_scripts": [
            "aiida-common-workflows = aiida_common_workflows.cli:cmd_root"
        ],
        "aiida.workflows": [
            "common_workflows.relax.bigdft = aiida_common_workflows.workflows.relax.bigdft.workchain:BigDftRelaxWorkChain",
            "common_workflows.relax.cp2k = aiida_common_workflows.workflows.relax.cp2k.workchain:Cp2kRelaxWorkChain",
            "common_workflows.relax.fleur = aiida_common_workflows.workflows.relax.fleur.workchain:FleurRelaxWorkChain",
            "common_workflows.relax.gaussian = aiida_common_workflows.workflows.relax.gaussian.workchain:GaussianRelaxWorkChain",
            "common_workflows.relax.quantum_espresso = aiida_common_workflows.workflows.relax.quantum_espresso.workchain:QuantumEspressoRelaxWorkChain",
            "common_workflows.relax.siesta = aiida_common_workflows.workflows.relax.siesta.workchain:SiestaRelaxWorkChain",
            "common_workflows.relax.vasp = aiida_common_workflows.workflows.relax.vasp.workchain:VaspRelaxWorkChain",
            "common_workflows.relax.abinit = aiida_common_workflows.workflows.relax.abinit.workchain:AbinitRelaxWorkChain"
        ]
    },
    "license": "MIT License",
    "name": "aiida-common-workflows",
    "url": "https://github.com/aiidateam/aiida-common-workflows",
    "version": "0.1.0"
}<|MERGE_RESOLUTION|>--- conflicted
+++ resolved
@@ -21,16 +21,13 @@
         "aiida-bigdft",
         "aiida-cp2k~=1.1",
         "aiida-fleur~=1.1",
+        "aiida-gaussian",
 	"aiida-pseudo",
         "aiida-quantumespresso~=3.2",
         "aiida-siesta",
         "aiida-sssp~=0.1.0",
         "aiida-vasp",
-<<<<<<< HEAD
         "pymatgen"
-=======
-        "aiida-gaussian"
->>>>>>> b64c47e3
     ],
     "extras_require": {
         "tests": [
