--- conflicted
+++ resolved
@@ -130,7 +130,6 @@
 
 
 @pytest.mark.usefixtures('aiida_profile')
-<<<<<<< HEAD
 def test_dissociation_curve_wallclock_seconds(run_cli_command, generate_structure, generate_code):
     """Test the `--wallclock-seconds` option."""
     structure = generate_structure().store()
@@ -154,7 +153,9 @@
     result = run_cli_command(cmd_dissociation_curve, options, raises=click.BadParameter)
     assert 'Error: Invalid value for --number-machines: QuantumEspressoRelaxWorkChain has 1 engine steps, so ' \
            'requires 1 values' in result.output_lines
-=======
+
+
+@pytest.mark.usefixtures('aiida_profile')
 def test_relax_magn_per_type(run_cli_command, generate_structure, generate_code):
     """Test the `--magnetization-per-site` option."""
     structure = generate_structure()
@@ -167,5 +168,4 @@
     options = ['-S', str(structure.pk), '--magnetization-per-site', 'str', '--', 'quantum_espresso']
     result = run_cli_command(cmd_relax, options, raises=click.BadParameter)
     assert "Error: Invalid value for '--magnetization-per-site': str is not a valid floating point " \
-           'value' in result.output
->>>>>>> 3c12c9b2
+           'value' in result.output